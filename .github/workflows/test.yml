name: Test

on:
  push:
    branches: [ master ]
  pull_request:
    branches: [ master ]
  release:
    types: [ published ]

jobs:
  test_and_build:
    runs-on: ${{ matrix.config.os }}
    strategy:
      matrix:
        config:
          - { os: ubuntu-latest, py: 3.8, doc: 1 }
          - { os: windows-latest, py: 3.8, exe: 1, whl: 1 }
          - { os: macos-latest, py: 3.8, whl: 1 }
          # all using to stable abi

    steps:
    - uses: actions/checkout@v1

    - name: Set up Python ${{ matrix.config.py }}
      uses: actions/setup-python@v1
      with:
        python-version: ${{ matrix.config.py }}

    - name: Install Python dependencies
      run: |
        python -m pip install --upgrade pip
        python -m pip install wheel setuptools
        python -m pip install numpy scipy matplotlib bumps periodictable scikit-learn pytest pytest-cov numba
        python setup.py build_ext --inplace
        python setup.py build
        mkdir release
        mkdir unstable

    - name: Run tests
      run: |
        pytest -v
        python check_examples.py --chisq
      env:
        MPLBACKEND: agg

    - name: Check that the docs build (linux only)
      if: matrix.config.doc == 1
      run: |
        python -m pip install sphinx
        make -j 4 -C doc SPHINXOPTS="-W --keep-going" html

    - name: Build binary wheel
      if: matrix.config.whl == 1
      run: |
        python setup.py bdist_wheel --py-limited-api=cp32
        cp dist/*.whl unstable/refl1d-${{ matrix.config.os }}-cp32-abi3.whl

    - name: Build installer
      if: matrix.config.exe == 1
      run: |
        pwsh -command ".\$GITHUB_WORKSPACE\extra\build_win_installer.ps1"
        cp dist\Refl1D*.zip unstable\Refl1D-windows-exe-latest.zip
        mv dist\Refl1D*.zip release\

    - name: Build source distribution
      if: matrix.config.whl != 1
      run: |
        python setup.py sdist

    # See the following for how to upload to a release
    #  https://eugene-babichenko.github.io/blog/2020/05/09/github-actions-cross-platform-auto-releases/
    - name: Archive artifacts
      uses: actions/upload-artifact@v2
      with:
        name: artifacts
        path: |
          dist/*.whl
          dist/*.zip
          dist/*.tar.gz
          release/*.zip
          unstable/*

  publish:
    needs: test_and_build
    runs-on: ubuntu-latest
    steps:
    - name: Retrieve all artifacts
      uses: actions/download-artifact@v2
      with:
        name: artifacts

    - name: show files
      run: |
        ls * -l
        echo "WINDOWS_INSTALLER=$(ls release/*.zip)" >> $GITHUB_ENV
        echo "SRC_DIST=$(ls dist/*.tar.gz)" >> $GITHUB_ENV
        echo "WINDOWS_WHL=$(ls dist/*win*.whl)" >> $GITHUB_ENV
        echo "MACOS_WHL=$(ls dist/*macos*.whl)" >> $GITHUB_ENV
<<<<<<< HEAD
        echo "WINDOWS_LATEST_WHL=$(ls unstable/*win*.whl)" >> $GITHUB_ENV
        echo "MACOS_LATEST_WHL=$(ls unstable/*macos*.whl)" >> $GITHUB_ENV

    - name: Update unstable release
=======

    - name: Update release
>>>>>>> 28520d3d
      uses: johnwbyrd/update-release@v1.0.0
      with:
        token: ${{ secrets.GITHUB_TOKEN }}
        release: unstable
        tag: sid
<<<<<<< HEAD
        files: unstable/Refl1D-windows-exe-latest.zip ${{ env.WINDOWS_LATEST_WHL }} ${{ env.MACOS_LATEST_WHL }}

    - name: Update current release
      if: startsWith(github.ref, 'refs/tags')
      uses: johnwbyrd/update-release@v1.0.0
      with:
        token: ${{ secrets.GITHUB_TOKEN }}
=======
>>>>>>> 28520d3d
        files: ${{ env.WINDOWS_INSTALLER }} ${{ env.WINDOWS_WHL }} ${{ env.MACOS_WHL }}

    - name: publish distribution to Test PyPI
      uses: pypa/gh-action-pypi-publish@master
      with:
        skip_existing: true
        password: ${{ secrets.TEST_PYPI_API_TOKEN }}
        repository_url: https://test.pypi.org/legacy/

    - name: Publish distribution to PyPI
      if: startsWith(github.ref, 'refs/tags')
      uses: pypa/gh-action-pypi-publish@master
      with:
        password: ${{ secrets.PYPI_API_TOKEN }}<|MERGE_RESOLUTION|>--- conflicted
+++ resolved
@@ -97,30 +97,20 @@
         echo "SRC_DIST=$(ls dist/*.tar.gz)" >> $GITHUB_ENV
         echo "WINDOWS_WHL=$(ls dist/*win*.whl)" >> $GITHUB_ENV
         echo "MACOS_WHL=$(ls dist/*macos*.whl)" >> $GITHUB_ENV
-<<<<<<< HEAD
-        echo "WINDOWS_LATEST_WHL=$(ls unstable/*win*.whl)" >> $GITHUB_ENV
-        echo "MACOS_LATEST_WHL=$(ls unstable/*macos*.whl)" >> $GITHUB_ENV
 
     - name: Update unstable release
-=======
-
-    - name: Update release
->>>>>>> 28520d3d
       uses: johnwbyrd/update-release@v1.0.0
       with:
         token: ${{ secrets.GITHUB_TOKEN }}
         release: unstable
         tag: sid
-<<<<<<< HEAD
-        files: unstable/Refl1D-windows-exe-latest.zip ${{ env.WINDOWS_LATEST_WHL }} ${{ env.MACOS_LATEST_WHL }}
+        files: unstable/Refl1D-windows-exe-latest.zip
 
     - name: Update current release
       if: startsWith(github.ref, 'refs/tags')
       uses: johnwbyrd/update-release@v1.0.0
       with:
         token: ${{ secrets.GITHUB_TOKEN }}
-=======
->>>>>>> 28520d3d
         files: ${{ env.WINDOWS_INSTALLER }} ${{ env.WINDOWS_WHL }} ${{ env.MACOS_WHL }}
 
     - name: publish distribution to Test PyPI
