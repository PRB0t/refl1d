--- conflicted
+++ resolved
@@ -24,17 +24,10 @@
           # pure python wheels
 
     steps:
-<<<<<<< HEAD
-    - uses: actions/checkout@v3
-
-    - name: Set up Python ${{ matrix.config.py }}
-      uses: actions/setup-python@v4
-=======
     - uses: actions/checkout@v4
 
     - name: Set up Python ${{ matrix.config.py }}
       uses: actions/setup-python@v5
->>>>>>> fc731f07
       with:
         python-version: ${{ matrix.config.py }}
 
@@ -74,11 +67,7 @@
     # See the following for how to upload to a release
     #  https://eugene-babichenko.github.io/blog/2020/05/09/github-actions-cross-platform-auto-releases/
     - name: Archive artifacts
-<<<<<<< HEAD
-      uses: actions/upload-artifact@v3
-=======
       uses: actions/upload-artifact@v4
->>>>>>> fc731f07
       with:
         name: artifacts-${{ matrix.config.os }}-${{ matrix.config.py }}
         path: |
@@ -92,11 +81,7 @@
     runs-on: ubuntu-latest
     steps:
     - name: Retrieve all artifacts
-<<<<<<< HEAD
-      uses: actions/download-artifact@v3
-=======
       uses: actions/download-artifact@v4
->>>>>>> fc731f07
       with:
         path: artifacts
         pattern: artifacts-*
@@ -122,11 +107,7 @@
       env:
         TEST_PYPI_API_TOKEN: ${{ secrets.TEST_PYPI_API_TOKEN }}
       if: env.TEST_PYPI_API_TOKEN != null
-<<<<<<< HEAD
-      uses: pypa/gh-action-pypi-publish@v1.8.14
-=======
       uses: pypa/gh-action-pypi-publish@release/v1
->>>>>>> fc731f07
       with:
         skip-existing: true
         password: ${{ secrets.TEST_PYPI_API_TOKEN }}
@@ -135,11 +116,7 @@
 
     - name: Publish distribution to PyPI
       if: startsWith(github.ref, 'refs/tags')
-<<<<<<< HEAD
-      uses: pypa/gh-action-pypi-publish@v1.8.14
-=======
       uses: pypa/gh-action-pypi-publish@release/v1
->>>>>>> fc731f07
       with:
         password: ${{ secrets.PYPI_API_TOKEN }}
         packages-dir: artifacts/dist/