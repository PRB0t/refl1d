--- conflicted
+++ resolved
@@ -23,19 +23,12 @@
           # all using to stable abi
 
     steps:
-<<<<<<< HEAD
-    - uses: actions/checkout@v3
-
-    - name: Set up Python ${{ matrix.config.py }}
-      uses: actions/setup-python@v4
-=======
     - uses: actions/checkout@v4
       with:
         ref: ${{ env.branch_name }}
 
     - name: Set up Python ${{ matrix.config.py }}
       uses: actions/setup-python@v5
->>>>>>> fc731f07
       with:
         python-version: ${{ matrix.config.py }}
 
@@ -73,11 +66,7 @@
     # See the following for how to upload to a release
     #  https://eugene-babichenko.github.io/blog/2020/05/09/github-actions-cross-platform-auto-releases/
     - name: Archive artifacts
-<<<<<<< HEAD
-      uses: actions/upload-artifact@v3
-=======
       uses: actions/upload-artifact@v4
->>>>>>> fc731f07
       with:
         name: artifacts
         path: |
@@ -92,11 +81,7 @@
         ref: ${{ env.branch_name }}
 
     - name: Retrieve all artifacts
-<<<<<<< HEAD
-      uses: actions/download-artifact@v3
-=======
       uses: actions/download-artifact@v4
->>>>>>> fc731f07
       with:
         name: artifacts
         path: artifacts
