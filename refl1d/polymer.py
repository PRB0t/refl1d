# -*- coding: utf-8 -*-
# This program is public domain
# Authors Paul Kienzle, Richard Sheridan
"""
Layer models for polymer systems.

Analytic Self-consistent Field (SCF) Brush profile [#Zhulina]_ [#Karim]_

Analytical Self-consistent Field (SCF) Mushroom Profile [#Adamuti-Trache]_

Numerical Self-consistent Field (SCF) End-Tethered Polymer Profile [#Cosgrove]_ [#deVos]_ [#Sheridan]_


.. [#Zhulina] Zhulina, EB; Borisov, OV; Pryamitsyn, VA; Birshtein, TM (1991)
   "Coil-Globule Type Transitions in Polymers. 1. Collapse of Layers
   of Grafted Polymer Chains", Macromolecules 24, 140-149.

.. [#Karim] Karim, A; Douglas, JF; Horkay, F; Fetters, LJ; Satija, SK (1996)
   "Comparative swelling of gels and polymer brush layers",
   Physica B 221, 331-336. `<http://dx.doi.org/10.1016/0921-4526(95)00946-9>`
   
.. [#Adamuti-Trache] Adamuţi-Trache, M., McMullen, W. E. & Douglas, J. F. 
    Segmental concentration profiles of end-tethered polymers with excluded-
    volume and surface interactions. J. Chem. Phys. 105, 4798 (1996).
    
.. [#Cosgrove] Cosgrove, T., Heath, T., Van Lent, B., Leermakers, F. A. M., 
    & Scheutjens, J. M. H. M. (1987). Configuration of terminally attached 
    chains at the solid/solvent interface: self-consistent field theory and 
    a Monte Carlo model. Macromolecules, 20(7), 1692–1696. 
    doi:10.1021/ma00173a041
    
.. [#deVos] De Vos, W. M., & Leermakers, F. A. M. (2009). Modeling the 
    structure of a polydisperse polymer brush. Polymer, 50(1), 305–316. 
    doi:10.1016/j.polymer.2008.10.025
    
.. [#Sheridan] Sheridan, R. J., Beers, K. L., et. al (2014). Direct observation
    of "surface theta" conditons. {in prep}
"""
from __future__ import division
__all__ = ["PolymerBrush","PolymerMushroom","EndTetheredPolymer","VolumeProfile","layer_thickness"]
import inspect
import numpy as np
from numpy import real, imag, exp
from bumps.parameter import Parameter

from .model import Layer
from . import util


class PolymerBrush(Layer):
    r"""
    Polymer brushes in a solvent

    :Parameters:
        *thickness* 
            the thickness of the solvent layer
        *interface* 
            the roughness of the solvent surface
        *polymer* 
            the polymer material
        *solvent* 
            the solvent material or vacuum
        *base_vf* 
            volume fraction (%) of the polymer brush at the interface
        *base* 
            the thickness of the brush interface (A)
        *length* 
            the length of the brush above the interface (A)
        *power* 
            the rate of brush thinning
        *sigma* 
            rms brush roughness (A)

    The materials can either use the scattering length density directly,
    such as PDMS = SLD(0.063, 0.00006) or they can use chemical composition
    and material density such as PDMS=Material("C2H6OSi",density=0.965).

    These parameters combine in the following profile formula:

    .. math::

        V(z) &= \left\{
          \begin{array}{ll}
            V_o                        & \mbox{if } z <= z_o \\
            V_o (1 - ((z-z_o)/L)^2)^p  & \mbox{if } z_o < z < z_o + L \\
            0                          & \mbox{if } z >= z_o + L
          \end{array}
        \right. \\
        V_\sigma(z)
           &= V(z) \star
                 \frac{e^{-\frac{1}{2}(z/\sigma)^2}}{\sqrt{2\pi\sigma^2}} \\
        \rho(z) &= \rho_p V_\sigma(z) + \rho_s (1-V_\sigma(z))

    where $V_\sigma(z)$ is volume fraction convoluted with brush
    roughness $\sigma$ and $\rho(z)$ is the complex scattering
    length density of the profile.
    """
    def __init__(self, thickness=0, interface=0, name="brush",
                 polymer=None, solvent=None, base_vf=None,
                 base=None, length=None, power=None, sigma=None):
        self.thickness = Parameter.default(thickness, name="brush thickness")
        self.interface = Parameter.default(interface, name="brush interface")
        self.base_vf = Parameter.default(base_vf, name="base_vf")
        self.base = Parameter.default(base, name="base")
        self.length = Parameter.default(length, name="length")
        self.power = Parameter.default(power, name="power")
        self.sigma = Parameter.default(sigma, name="sigma")
        self.solvent = solvent
        self.polymer = polymer
        self.name = name
        # Constraints:
        #   base_vf in [0,1]
        #   base,length,sigma,thickness,interface>0
        #   base+length+3*sigma <= thickness
    def parameters(self):
        return {'solvent':self.solvent.parameters(),
                'polymer':self.polymer.parameters(),
                'base_vf':self.base_vf,
                'base':self.base,
                'length':self.length,
                'power':self.power,
                'sigma':self.sigma,
                }
                
    def profile(self, z):
        base_vf, base, length, power, sigma \
            = [p.value for p in (self.base_vf, self.base,
               self.length, self.power, self.sigma)]
        base_vf /= 100. # % to fraction
        L0 = base  # if base < thickness else thickness
        L1 = base+length # if base+length < thickness else thickness-L0
        if length == 0:
            v = np.ones_like(z)
        else:
            v = (1 - ((z-L0)/(L1-L0))**2)
        v[z<L0] = 1
        v[z>L1] = 0
        brush_profile = base_vf * v**power
        # TODO: we could use Nevot-Croce rather than smearing the profile
        vf = smear(z, brush_profile, sigma)
        return vf

    def render(self, probe, slabs):
        thickness = self.thickness.value
        Pw,Pz = slabs.microslabs(thickness)
        # Skip layer if it falls to zero thickness.  This may lead to
        # problems in the fitter, since R(thickness) is non-differentiable
        # at thickness = 0.  "Clip to boundary" range handling will at
        # least allow this point to be found.
        # TODO: consider using this behaviour on all layer types.
        if len(Pw) == 0: return

        Mr,Mi = self.polymer.sld(probe)
        Sr,Si = self.solvent.sld(probe)
        M = Mr + 1j*Mi
        S = Sr + 1j*Si
        try: M,S = M[0],S[0]  # Temporary hack
        except: pass

        vf = self.profile(Pz)
        Pw,vf = util.merge_ends(Pw, vf, tol=1e-3)
        P = M*vf + S*(1-vf)
        Pr, Pi = real(P), imag(P)
        slabs.extend(rho=[Pr], irho=[Pi], w=Pw)

def layer_thickness(z):
    """
    Return the thickness of a layer given the microslab z points.

    The z points are at the centers of the bins.  we can use the recurrence
    that boundary b[k] = z[k-1] + (z[k-1] - b[k-1]) to compute the
    total length of the layer.
    """
    return 2 * (np.sum(z[-1::-2]) - np.sum(z[-2::-2]))

class VolumeProfile(Layer):
    """
    Generic volume profile function

    :Parameters:

        *thickness* 
            the thickness of the solvent layer
        *interface* 
            the roughness of the solvent surface
        *material* 
            the polymer material
        *solvent* 
            the solvent material
        *profile* 
            the profile function, suitably parameterized

    The materials can either use the scattering length density directly,
    such as PDMS = SLD(0.063, 0.00006) or they can use chemical composition
    and material density such as PDMS=Material("C2H6OSi",density=0.965).

    These parameters combine in the following profile formula::

        sld = material.sld * profile + solvent.sld * (1 - profile)

    The profile function takes a depth z and returns a density rho.

    For volume profiles, the returned rho should be the volume fraction
    of the material.  For SLD profiles, rho should be complex scattering
    length density of the material.

    Fitting parameters are the available named arguments to the function.
    The first argument must be *z*, which is the array of depths at which
    the profile is to be evaluated.  It is guaranteed to be increasing, with
    step size 2*z[0].

    Initial values for the function parameters can be given using name=value.
    These values can be scalars or fitting parameters.  The function will
    be called with the current parameter values as arguments.  The layer
    thickness can be computed as :func: `layer_thickness`.

    """
    # TODO: test that thickness(z) matches the thickness of the layer
    def __init__(self, thickness=0, interface=0, name="VolumeProfile",
                 material=None, solvent=None, profile=None, **kw):
        if interface != 0: raise NotImplementedError("interface not yet supported")
        if profile is None or material is None or solvent is None:
            raise TypeError("Need polymer, solvent and profile")
        self.name = name
        self.thickness = Parameter.default(thickness, name="solvent thickness")
        self.interface = Parameter.default(interface, name="solvent interface")
        self.profile = profile
        self.solvent = solvent
        self.material = material

        # Query profile function for the list of arguments
        vars = inspect.getargspec(profile)[0]
        #print "vars",vars
        if inspect.ismethod(profile): vars = vars[1:]  # Chop self
        vars = vars[1:]  # Chop z
        #print vars
        unused = [k for k in kw.keys() if k not in vars]
        if len(unused) > 0:
            raise TypeError("Profile got unexpected keyword argument '%s'"%unused[0])
        dups = [k for k in vars
                if k in ('thickness','interface','polymer','solvent','profile')]
        if len(dups) > 0:
            raise TypeError("Profile has conflicting argument '%s'"%dups[0])
        for k in vars: kw.setdefault(k,0)
        for k,v in kw.items():
            setattr(self,k,Parameter.default(v,name=k))

        self._parameters = vars

    def parameters(self):
        P = {'solvent':self.solvent.parameters(),
             'material':self.material.parameters(),
             }
        for k in self._parameters:
            P[k] = getattr(self,k)
        return P

    def render(self, probe, slabs):
        Mr,Mi = self.material.sld(probe)
        Sr,Si = self.solvent.sld(probe)
        M = Mr + 1j*Mi
        S = Sr + 1j*Si
        #M,S = M[0],S[0]  # Temporary hack
        Pw,Pz = slabs.microslabs(self.thickness.value)
        if len(Pw)== 0: return
        kw = dict((k,getattr(self,k).value) for k in self._parameters)
        #print kw
        phi = self.profile(Pz,**kw)
        try:
            if phi.shape != Pz.shape: raise Exception
        except:
            raise TypeError("profile function '%s' did not return array phi(z)"
                            %self.profile.__name__)
        Pw,phi = util.merge_ends(Pw, phi, tol=1e-3)
        P = M*phi + S*(1-phi)
        slabs.extend(rho = [real(P)], irho = [imag(P)], w = Pw)
        #slabs.interface(self.interface.value)


def smear(z, P, sigma):
    """
    Gaussian smearing

    :Parameters:
        *z* | vector
            equally spaced sample times
        *P* | vector
            sample values
        *sigma* | real
            root-mean-squared convolution width
    :Returns:
        *Ps* | vector
            smeared sample values
    """
    if len(z) < 3: return P
    dz = z[1]-z[0]
    if 3*sigma < dz: return P
    w = int(3*sigma/dz)
    G = exp(-0.5*(np.arange(-w,w+1)*(dz/sigma))**2)
    full = np.hstack( ([P[0]]*w, P, [P[-1]]*w) )
    return np.convolve(full,G/np.sum(G),'valid')

class PolymerMushroom(Layer):
    """ 
    Polymer mushrooms in a solvent (volume profile)
<<<<<<< HEAD

    :Parameters:
        *delta* | real scalar
            interaction parameter
        *vf* | real scalar
            not quite volume fraction (dimensionless grafting density)
        *sigma* | real scalar
            convolution roughness (A)
    
    Using analytical SCF methods for gaussian chains, which are scaled
    by the radius of gyration of the equivalent free polymer as an 
    approximation to results of renormalization group methods.[#Adamuti-Trache]
    
    Solutions are only strictly valid for vf << 1. 

.. [#Adamuti-Trache] Adamuţi-Trache, M., McMullen, W. E. & Douglas, J. F. 
=======

    :Parameters:

    *delta* | interaction parameter
    *vf* | not quite volume fraction (dimensionless grafting density)
    *sigma* | convolution roughness (A)
    
    Using analytical SCF methods for gaussian chains, which are scaled
    by the radius of gyration of the equivalent free polymer as an 
    approximation to results of renormalization group methods.[#Adamuţi-Trache]
    
    Solutions are only strictly valid for vf << 1. 

.. [#Adamuţi-Trache] Adamuţi-Trache, M., McMullen, W. E. & Douglas, J. F. 
>>>>>>> 57b905d1
    Segmental concentration profiles of end-tethered polymers with 
    excluded-volume and surface interactions. J. Chem. Phys. 105, 4798 (1996).
    """
    
    def __init__(self, thickness=0, interface=0, name="shroom",
                 polymer=None, solvent=None, sigma=0,
                 vf=0, delta=0):
        self.thickness = Parameter.default(thickness, name="shroom thickness")
        self.interface = Parameter.default(interface, name="shroom interface")
        self.delta = Parameter.default(delta, name="delta")
        self.vf = Parameter.default(vf, name="vf")
        self.sigma = Parameter.default(sigma, name="sigma")
        self.solvent = solvent
        self.polymer = polymer
        self.name = name
    def parameters(self):
        return {'solvent':self.solvent.parameters(),
                'polymer':self.polymer.parameters(),
                'delta':self.delta,
                'vf':self.vf,
                'sigma':self.sigma,
                'thickness':self.thickness,
                'interface':self.interface
                }
                
    def profile(self, z):
        delta, sigma, vf, thickness \
            = [p.value for p in self.delta, self.sigma, self.vf, self.thickness]

        return smear(z, MushroomProfile(z, delta, vf, sigma), sigma)


    def render(self, probe, slabs):
        thickness = self.thickness.value
        Pw,Pz = slabs.microslabs(thickness)
        # Skip layer if it falls to zero thickness.  This may lead to
        # problems in the fitter, since R(thickness) is non-differentiable
        # at thickness = 0.  "Clip to boundary" range handling will at
        # least allow this point to be found.
        # TODO: consider using this behaviour on all layer types.
        if len(Pw) == 0: return

        Mr,Mi = self.polymer.sld(probe)
        Sr,Si = self.solvent.sld(probe)
        M = Mr + 1j*Mi
        S = Sr + 1j*Si
        try: M,S = M[0],S[0]  # Temporary hack
        except: pass

        phi = self.profile(Pz)
        Pw,phi = util.merge_ends(Pw, phi, tol=1e-3)
        P = M*phi + S*(1-phi)
        Pr, Pi = np.real(P), np.imag(P)
        slabs.extend(rho=[Pr], irho=[Pi], w=Pw)

from numpy import sqrt, pi, hstack, ones_like
from scipy.special import erfc, erfcx

def MushroomProfile(z, delta=0.1, vf=1.0, sigma=1.0):
    thickness = layer_thickness(z)
    thresh=1e-10
    
    base = 3.0*sigma # tail is erf, capture 95% of the mixing
    Rg = (thickness-base) / 4.0 # profile ends by ~4 RG, so we can tether these
    keep = (z-base) >= 0.0    
    x = (z[keep] - base) / Rg
    '''
    mushroom_profile_math has a divide by zero problem at delta=0.
    Fix it by weighted average of the profile above and below a threshold.
    No visual difference when delta is between +-0.001, and there's no
    floating point error until ~+-1e-14.
    '''

    if abs(delta) > thresh:
        mushroom_profile = mushroom_math(x,delta,vf)
    else: # we should RARELY get here
        scale = (delta+thresh)/2.0/thresh             
        mushroom_profile = scale*mushroom_math(x,thresh,vf)        
<<<<<<< HEAD
        mushroom_profile += (1.0-scale)*mushroom_math(x,-thresh,vf)
=======
        mushroom_profile = (mushroom_profile +
                            (1.0-scale)*mushroom_math(x,-thresh,vf)) 
>>>>>>> 57b905d1

    try:
        # make the base connect with the profile
        zextra = z[np.logical_not(keep)]
        base_profile = ones_like(zextra)*mushroom_profile[0]
    except IndexError:
        base_profile = ones_like(z)*mushroom_profile[0]
        
    return hstack((base_profile, mushroom_profile))

sqrt_pi=sqrt(pi)
def mushroom_math(x,delta=.1,vf=.1):
    '''
    new method, rewrite for numerical stability at high delta
    delta=0 causes divide by zero error!! Compensate elsewhere.
    http://ab-initio.mit.edu/wiki/index.php/Faddeeva_Package
    '''
    
    return (
            (
             erfc(x/2.0) 
             -erfcx(2.0*(delta+x/4.0))*exp(-((x/2.0)**2)) 
             -erfc(x)
             + (
                (1.0-4.0*delta*(x+2.0*delta))*erfcx(2.0*(delta+x/2.0))
                + 4.0*delta/sqrt_pi
               ) * exp(-(x**2))
            ) * vf/(2.0 * delta * erfcx(2.0*delta))
           )

class EndTetheredPolymer(Layer):
    """
    Polymer end-tethered to an interface in a solvent
    
<<<<<<< HEAD
    Uses a numerical self-consistent field profile 
    [#Cosgrove]_ [#deVos]_ [#Sheridan]_
    
    :Parameters:
    
        *chi*
            solvent interaction parameter
        *chi_s*
            surface interaction parameter
        *h_dry*
            thickness of the neat polymer layer
        *l_lat*
            real length per lattice site
        *mn*
            Number average molecular weight
        *m_lat*
            real mass per lattice segment
        *pdi*
            Dispersity (Polydispersity index)
        *thickness*
            Slab thickness should be greater than the contour 
            length of the polymer
        *interface*
            should be zero
        *material*
            the polymer material
        *solvent*
            the solvent material
    
    Previous layer should not have roughness! Use a spline to simulate it. 
    You can put this material in the "above" slot of Freelayer.
    
    According to [#Vincent]_, l_lat and m_lat should be calculated by the 
    formulas::
    
        l_lat = a**2 * m / l / p_l
        m_lat = (a * m / l)**2 / p_l
    
    where l is the real polymer's bond length, m is the real segment mass,
    and a is the proportionality constant between molecular weight and radius
    of gyration at theta conditions. The lattice persistence is::
    
        p_l = 1/6*((1+1/Z)/(1-1/Z))
    
    with coordination number Z = 6 for a cubic lattice, p_l = .233.
        
..  [#Cosgrove] Cosgrove, T., Heath, T., Van Lent, B., Leermakers, F. A. M., 
        & Scheutjens, J. M. H. M. (1987). Configuration of terminally attached 
        chains at the solid/solvent interface: self-consistent field theory and 
        a Monte Carlo model. Macromolecules, 20(7), 1692–1696. 
        doi:10.1021/ma00173a041
    
..  [#deVos] De Vos, W. M., & Leermakers, F. A. M. (2009). Modeling the 
        structure of a polydisperse polymer brush. Polymer, 50(1), 305–316. 
        doi:10.1016/j.polymer.2008.10.025
    
..  [#Sheridan] Sheridan, R. J., Beers, K. L., et. al (2014). Direct
        observation of "surface theta" conditons. {in prep}
=======
    :Parameters:

    *z* | the SLD depth array
    *chi* | solvent interaction parameter
    *chi_s* | surface interaction parameter
    *h_dry* | thickness of the neat polymer layer
    *l_lat* | real length per lattice site
    *mn* | Number average molecular weight
    *m_lat* | real mass per lattice segment
    *pdi* | Dispersity (Polydispersity index)
    *thickness* | Slab thickness should be greater than the contour length
            of the polymer
    *interface* | should be zero
    *material* | the polymer material
    *solvent* | the solvent material
    
    Previous layer should not have roughness! Use a spline to simulate it. 
    You can put this material in the "above" slot of Freelayer.
    
    According to [#Vincent], l_lat and m_lat should be calculated by the formulas
    
    l_lat = a**2 * m / l / p_l
    m_lat = (a * m / l)**2 / p_l
    
    where l is the real polymer's bond length, m is the real segment mass,
    and a is the proportionality constant between molecular weight and radius
    of gyration at theta conditions. The lattice persistence is 
    
    p_l = 1/6*((1+1/Z)/(1-1/Z))
    
    with coordination number Z = 6 for a cubic lattice, p_l = .233.
>>>>>>> 57b905d1

..  [#Vincent] Vincent, B., Edwards, J., Emmett, S., & Croot, R. (1988). 
        Phase separation in dispersions of weakly-interacting particles in 
        solutions of non-adsorbing polymer. Colloids and Surfaces, 31, 267–298.
<<<<<<< HEAD
        doi:10.1016/0166-6622(88)80200-2    
=======
        doi:10.1016/0166-6622(88)80200-2
>>>>>>> 57b905d1

    """
    
    def __init__(self, thickness=0, interface=0, name="EndTetheredPolymer",
                 polymer=None, solvent=None, chi=0, chi_s=0, h_dry=None, 
                 l_lat=1, mn=None, m_lat=1, pdi=1):
        if interface != 0: raise NotImplementedError("interface not yet supported")
        if polymer is None or solvent is None or h_dry is None or mn is None:
            raise TypeError("Need polymer, solvent and profile")
        
        self.thickness = Parameter.default(thickness, name="SCF thickness")
        self.interface = Parameter.default(interface, name="SCF interface")
        self.chi   = Parameter.default(chi, name="chi")
        self.chi_s = Parameter.default(chi_s, name="surface chi")
        self.h_dry = Parameter.default(h_dry, name="dry thickness")
        self.l_lat = Parameter.default(l_lat, name="lattice layer length")
        self.mn    = Parameter.default(mn, name="Num. Avg. MW")
        self.m_lat = Parameter.default(m_lat, name="lattice segment mass")
        self.pdi   = Parameter.default(pdi, name="Dispersity")
        self.phi_prev = None
        self.solvent = solvent
        self.polymer = polymer
        self.name = name
        
    def parameters(self):
        return {'solvent':self.solvent.parameters(),
                'polymer':self.polymer.parameters(),
                'chi':self.chi,
                'chi_s':self.chi_s,
                'h_dry':self.h_dry,
                'l_lat':self.l_lat,
                'mn':self.mn,
                'm_lat':self.m_lat,
                'pdi':self.pdi,
                'thickness':self.thickness,
                'interface':self.interface
                }
                
    def profile(self, z):
        phi = SCFprofile(z, chi=self.chi.value, chi_s=self.chi_s.value, 
                 h_dry=self.h_dry.value,l_lat=self.l_lat.value,
                 mn=self.mn.value, m_lat=self.m_lat.value, pdi=self.pdi.value,
                 phi0=self.phi_prev)
        self.phi_prev = phi.copy()
        return phi

    def render(self, probe, slabs):
        thickness = self.thickness.value
        Pw,Pz = slabs.microslabs(thickness)
        # Skip layer if it falls to zero thickness.  This may lead to
        # problems in the fitter, since R(thickness) is non-differentiable
        # at thickness = 0.  "Clip to boundary" range handling will at
        # least allow this point to be found.
        # TODO: consider using this behaviour on all layer types.
        if len(Pw) == 0: return

        Mr,Mi = self.polymer.sld(probe)
        Sr,Si = self.solvent.sld(probe)
        M = Mr + 1j*Mi
        S = Sr + 1j*Si
        try: M,S = M[0],S[0]  # Temporary hack
        except: pass

        phi = self.profile(Pz)
        Pw,phi = util.merge_ends(Pw, phi, tol=1e-3)
        P = M*phi + S*(1-phi)
        Pr, Pi = np.real(P), np.imag(P)
        slabs.extend(rho=[Pr], irho=[Pi], w=Pw)
    
from numpy import absolute as abs
import time
from numpy.linalg import norm
from scipy.optimize import  root

MINLAT = 35

def SCFprofile(z, chi=None, chi_s=None, h_dry=None, l_lat=1, mn=None, 
               m_lat=1, pdi=1, phi0=None, disp=None):
    ''' Generate volume fraction profile for Refl1D based on real parameters.
    
    The field theory is a lattice-based one, so we need to move between lattice
    and real space. This is done using the parameters l_lat and m_lat, the 
    lattice size and the mass of a lattice segment, respectivley. We use h_dry
    (dry thickness) as a convenient measure of surface coverage, along with mn
    (number average molecular weight) as the real inputs.
    
    Make sure your inputs for h_dry/l_lat and mn/m_lat match dimensions! 
    Angstroms and daltons are good choices.
    
    This function is suitable for use as a VolumeProfile, as well as the 
    default EndTetheredPolymer class.
    '''
    
    # calculate lattice space parameters    
    theta = h_dry/l_lat
    r = int(mn/m_lat-.5)
    
    if phi0 is not None:
        # squeeze or stretch our initial guess to match the input space
        phi0_len = len(phi0)
        z_len = len(z)
        if phi0_len < z_len:
            phi0 = hstack((phi0,np.zeros(z_len-phi0_len)))
        elif phi0_len > z_len:
            phi0 = phi0[0:z_len]
            
        # determine number of lattice layers needed
        keep = phi0/theta > 1e-6
        z_end = z[keep].max()
        layers = round(z_end/l_lat-0.5)
        z_end = l_lat*(layers+.5) # match rounding exactly
        
        # convert initial guess to lattice space
        z_lat = np.linspace(l_lat/2,z_end,num=layers)
        phi0 = np.interp(z_lat,z,phi0)

    # solve the self consistent field equations    
    phi_lat = SCFsolve(chi=chi,chi_s=chi_s,pdi=pdi,
                     theta=theta,r=r,disp=disp,phi0=phi0)
    if disp: print "lattice segments: ", r
    
    # re-dimensionalize the solution
    layers = len(phi_lat)
    z_end = l_lat*(layers+.5)
    keep = z<=z_end
    z_lat = np.linspace(l_lat/2,z_end,num=layers)
    phi = np.interp(z[keep],z_lat,phi_lat)

    # fill in the end with zeros
    zextra = z[np.logical_not(keep)]
    
    return hstack((phi,np.zeros_like(zextra)))
    
def SCFsolve(chi=0,chi_s=0,pdi=1,theta=None,r=None,disp=False,phi0=None):
    ''' Solve SCF equations using an initial guess and lattice parameters
    
    This function checks which special case self consistent field equations
    we are using, evaluates any starting guess against a simple default, then
    finds a solution for the equations where the lattice size is sufficiently
    large.
    
    The Newton-Krylov solver really makes this one. krylov+gmres was faster
    than the other scipy.optimize alternatives by quite a lot.
    '''
    
    sigmainput = theta/r

    if sigmainput >= 1:
        raise ValueError('Chains that short cannot be squeezed that high')
    
    if pdi==1:
        def SCFeqns(phi):
            return SCFeqns_Cosgrove(phi,chi,chi_s,theta,pdi,r)
    elif pdi>1:
        try:
            p_i = SZdist(pdi,r)
            def SCFeqns(phi):
                return SCFeqns_deVos(phi,chi,chi_s,theta,pdi,r,p_i)
        except SZerror:
            if disp: print 'PDI below threshold of numerical stability. Defaulting to calculations of uniform polymer.'
            def SCFeqns(phi):
                return SCFeqns_Cosgrove(phi,chi,chi_s,theta,pdi,r)
    else:
        raise ValueError('Invalid PDI')
    
    starttime = time.time()   
    
    default_layers = round(max(MINLAT,theta/sqrt(sigmainput)))
    default_phi0 = np.linspace(sqrt(sigmainput),0,num=default_layers)
    default_phi0 = default_phi0.ravel()

    # Check if default guess is a better guess than input
    if phi0 is None:
        phi0 = default_phi0
        layers = default_layers
        if disp: print '\nno guess passed, using default phi0: layers =',layers,'\n'
    else:
        phi0 = abs(phi0)
        phi0[phi0>1.0] = 1.0
        layers = len(phi0)
        eps = SCFeqns(phi0)
        default_eps = SCFeqns(default_phi0)
        if norm(eps)/sqrt(layers) > norm(default_eps)/sqrt(default_layers):
            if disp: print "\ndefault phi0 is better: layers =",default_layers,'\n'
            phi0 = default_phi0
        else:
            if disp: print "\npassed phi0 is better: layers =", layers,'\n'
    
    done = False
    tol = 2e-6*theta # We tolerate up to 2ppm of our polymer in the last layer
    ratio = 1.2 # otherwise we grow it by 20%
    layers = len(phi0)
    # if the loop sees that it can shrink 20%, it will, but it can lead to
    # endless loops. This flag shows if it has grown before, so it knows to
    # quit instead of shrinking
    growing = False
    
    # apparently scope rules dictate that we can change 'layers' without a
    # redefinition of this callback, so i got rid of the one in the while block    
    def callback(x,*args,**kwargs): 
        _proto_callback(x,disp,layers,tol,ratio)
    
    while not done:
        if disp: print "\nSolving SCF equation set..."
        try:
            result = root(SCFeqns,phi0,method='Krylov',callback=callback,
                    options={'disp':bool(disp),
                             'jac_options':{'method':'gmres'}})
            phi = abs(result.x)
            if disp: print '\nSolver exit code:',result.status,result.message
        except ShortCircuitError as e:
            growing = False # scrub this flag so we don't quit directly (rare)
            phi = e.x
            if disp: print e
            
        if disp: print 'phi(L)/sum(phi) =',phi[-1] / theta * 1e6,'(ppm)\n'
        
        if phi[-1] > tol:
            # if the last layer is beyond tolerance, grow the lattice
            newlayers = max(1,round(layers*(ratio-1)))
            if disp: print 'Growing undersized lattice by', newlayers
            phi0 = np.append(phi,np.linspace(phi[-1],0,num=newlayers))
            growing = True
        elif layers > MINLAT and phi[round(layers/ratio)] < tol:
            # if the layer at 83% of the thickenss is less than the tolerance,
            # we can shrink it, but not if it's already a small lattice, or 
            # if we grew after the last successful call of root()
            if growing:
                done = True
            else:
                if disp: print 'Shrinking undersized lattice...'
                phi0 = phi[0:round(layers/ratio)]
        else:
            # otherwise, we are done for real
            done = True
            
        layers = len(phi0)
            
    if disp:
        print "execution time:", round(time.time()-starttime,3), "s"
        print "lattice size:", layers
    
    return phi
    
class ShortCircuitError(Exception):
    ''' Special error to stop root() before a solution is found.
    
    '''
    def __init__(self, value,x):
         self.value = value
         self.x = x
    def __str__(self):
         return repr(self.value)
         
def _proto_callback(x,disp,layers,tol,ratio):
    ''' Special callback to stop root() before solution is found.
    
    This kills root if the tolerances are exceeded by 4 times the tolerances
    of the lattice resizing loop. This seems to work well empirically to 
    restart the solver when necessary without cutting out of otherwise 
    reasonable solver trajectories.
    '''
    if disp: print "Iterating..."
    if x[-1] > 4*tol:
        raise ShortCircuitError('Stopping, lattice too small',x)
    elif layers > MINLAT and x[min(layers-1,round(layers/ratio))] < 4*tol:
        raise ShortCircuitError('Stopping, lattice too big',x)

from scipy.special import gammaln

lambda_1 = np.float64(1.0)/6.0 #always assume cubic lattice (1/6) for now
lambda_0 = 1.0-2.0*lambda_1
lambda_array = np.array([lambda_1,lambda_0,lambda_1])
def _fzeros(*args):
    return np.zeros(args,dtype=np.float64,order='F')

def SCFeqns_deVos(phi_z,chi,chi_s,theta,pdi,navgsegments,p_i,
                  disp=False,fulloutput=False):
    ''' System of SCF equation for disperse terminally attached polymers.
    
        Formatted for input to a nonlinear minimizer or solver.
    '''
    
    # let the solver go negative if it wants, or outside the limits 0..1
    phi_z = abs(phi_z.ravel())
    if np.any(phi_z>=1):
        return np.empty_like(phi_z).fill(np.nan)
    phi_z_0 = 1.0 - phi_z
    
    layers = phi_z.size
    cutoff = p_i.size
    sigma = theta/navgsegments
    
    if pdi <= 1.0:
        raise ValueError('de Vos nSCF equations only valid for disperse polymer')
    
    # calculate all needed quantities for new g_z
    delta = _fzeros(layers)
    delta[0] = 1.0
    phi_z_avg = calc_phi_z_avg(phi_z)
    phi_z_0_avg = calc_phi_z_avg(phi_z_0)
    
    # calculate new g_z
    g_z = phi_z_0*exp(chi*(phi_z_avg-phi_z_0_avg) + chi_s*delta)
    
    # normalize g_z for numerical stability
    u = -np.log(g_z)
    uavg = np.mean(u)
    g_z_norm = g_z*exp(uavg)
    
    # calculate needed quantites for new phi_z
    g_zs_ta_norm = calc_g_zs(g_z_norm,1,layers,cutoff)
    c_i_norm = sigma*p_i/np.sum(g_zs_ta_norm,axis=0)
    g_zs_free_ngts_norm = calc_g_zs(g_z_norm,c_i_norm,layers,cutoff)
    
    phi_z_new = calc_phi_z(g_zs_ta_norm,g_zs_free_ngts_norm,g_z_norm)
    eps_z = phi_z-phi_z_new
    
    return eps_z
    
def SCFeqns_Cosgrove(phi_z,chi,chi_s,theta,pdi,segments,
                     disp=False,fulloutput=False):
    ''' System of SCF equation for uniform terminally attached polymers.
    
        Formatted for input to a nonlinear minimizer or solver.
    '''
    
    # let the solver go negative if it wants, or outside the limits 0..1
    phi_z = abs(phi_z.ravel()) 
    if np.any(phi_z>=1):
        return np.empty_like(phi_z).fill(np.nan)
    phi_z_0 = 1.0 - phi_z
    layers = phi_z.size
    
    if pdi != 1.0 and disp:
        print "Cosgrove nSCF assume PDI == 1"
        
    # calculate all needed quantities for new g_z
    delta = _fzeros(layers)
    delta[0] = 1.0
    phi_z_avg = calc_phi_z_avg(phi_z)
    phi_z_0_avg = calc_phi_z_avg(phi_z_0)
    
    # calculate new g_z and difference given all inputs
    g_z = phi_z_0*exp(chi*(phi_z_avg-phi_z_0_avg)+chi_s*delta)
    u = -np.log(g_z)
    uavg = np.mean(u)
    g_z_norm = g_z*exp(uavg)
    
    # calculate needed quantites for new phi_z
    g_ta_norm = calc_g_zs(g_z_norm,1,layers,segments)
    sigma = theta/segments
    p_i = _fzeros(1,segments)
    p_i[0,-1] = 1
    c_i_norm = sigma*p_i/np.sum(g_ta_norm[:,segments-1])
    g_free_norm = calc_g_zs(g_z_norm,c_i_norm,layers,segments)
    
    phi_z_new = calc_phi_z(g_ta_norm,g_free_norm,g_z_norm)
    eps_z = phi_z-phi_z_new
    
    return eps_z

def calc_phi_z_avg(phi_z):
    return np.convolve(phi_z,lambda_array,'same')
    
def calc_phi_z(g_ta,g_free,g_z):
    return np.sum(g_ta*np.fliplr(g_free),axis=1)/g_z
<<<<<<< HEAD

from refl1d.calc_g_zs_cex import _calc_g_zs_inner
=======
>>>>>>> 57b905d1

def calc_g_zs(g_z,c_i,layers,segments):
    from refl1d.calc_g_zs_cex import _calc_g_zs_inner
    
    # initialize     

    g_zs=np.empty((layers,segments),dtype=np.float64,order='F')
    
    # choose special case 
    
    if np.size(c_i) == 1:
        # terminally attached chains
        c_i = _fzeros(1,segments)
        g_zs[:,0] = _fzeros(layers)
        g_zs[0,0] = g_z[0]
    else:
        # free chains
        g_zs[:,0] = c_i[0,segments-1]*g_z
    
    # inner loops
    
    # FASTEST: call some custom C code identical to "SLOW" loop
        # beware, this changes g_zs _in_place!_
    _calc_g_zs_inner(g_z,c_i,g_zs,lambda_0,lambda_1,layers,segments)
    
    # FASTER: use the convolve function to partially vectorize  
#    pg_zs=g_zs[:,0]    
#    for r in range(1,segments):
#        pg_zs=g_z*(c_i[0,segments-r-1]+np.convolve(pg_zs,lambda_array,1))
#        g_zs[:,r]=pg_zs
    
    # SLOW: loop outright, pulling some slicing out of the innermost loop  
#    pg_zs=g_zs[:,0] 
#    for r in range(1,segments):
#        c=c_i[0,segments-r-1]
#        z=0
#        g_zs[z,r]=(pg_zs[z]*lambda_0+pg_zs[z+1]*lambda_1+c)*g_z[z]
#        for z in range(1,(layers-1)):
#            g_zs[z,r]=(pg_zs[z-1]*lambda_1+pg_zs[z]*lambda_0+pg_zs[z+1]*lambda_1+c)*g_z[z]
#        z=layers-1
#        g_zs[z,r]=(pg_zs[z]*lambda_0+pg_zs[z-1]*lambda_1+c)*g_z[z]
#        pg_zs=g_zs[:,r]
               
    return g_zs
    
def SZdist(pdi,nn):
    ''' Calculate Shultz-Zimm distribution from PDI and number average DP
    
    Shultz-Zimm is a "realistic" distribution for linear polymers. Numerical
    problems arise when the distribution gets too uniform, so we raise an error
    which can be caught to default to an exact uniform calculation.
    '''
    
    if pdi <= 1.0:
        raise ValueError('Invalid PDI')
        
    x = 1.0/(pdi-1.0)
    cutoff = 9000
    
    ni = np.arange(1,cutoff+1,dtype=np.float64)
    r = ni/nn
<<<<<<< HEAD
    p_ni = exp(np.log(x/ni) - gammaln(x+1) + x*r*(np.log(x*r)/r-1))
=======
    p_ni = exp(
                  np.log(x/ni) - gammaln(x+1) + x*r*(np.log(x*r)/r-1)
                  )
>>>>>>> 57b905d1
    
    if any(p_ni>=1):
        raise SZerror('Schultz-Zimm calculation blew up')
    
    mysums = np.cumsum(p_ni)
    keep = np.logical_and(
        np.logical_or(np.array(range(cutoff)) < nn, p_ni >= 1.0e-6),
        mysums < 1)
        
    return p_ni[keep].reshape(1,-1)
    
class SZerror(Exception):
     def __init__(self, value):
         self.value = value
     def __str__(self):
         return repr(self.value)<|MERGE_RESOLUTION|>--- conflicted
+++ resolved
@@ -303,7 +303,6 @@
 class PolymerMushroom(Layer):
     """ 
     Polymer mushrooms in a solvent (volume profile)
-<<<<<<< HEAD
 
     :Parameters:
         *delta* | real scalar
@@ -320,22 +319,6 @@
     Solutions are only strictly valid for vf << 1. 
 
 .. [#Adamuti-Trache] Adamuţi-Trache, M., McMullen, W. E. & Douglas, J. F. 
-=======
-
-    :Parameters:
-
-    *delta* | interaction parameter
-    *vf* | not quite volume fraction (dimensionless grafting density)
-    *sigma* | convolution roughness (A)
-    
-    Using analytical SCF methods for gaussian chains, which are scaled
-    by the radius of gyration of the equivalent free polymer as an 
-    approximation to results of renormalization group methods.[#Adamuţi-Trache]
-    
-    Solutions are only strictly valid for vf << 1. 
-
-.. [#Adamuţi-Trache] Adamuţi-Trache, M., McMullen, W. E. & Douglas, J. F. 
->>>>>>> 57b905d1
     Segmental concentration profiles of end-tethered polymers with 
     excluded-volume and surface interactions. J. Chem. Phys. 105, 4798 (1996).
     """
@@ -412,14 +395,9 @@
     if abs(delta) > thresh:
         mushroom_profile = mushroom_math(x,delta,vf)
     else: # we should RARELY get here
-        scale = (delta+thresh)/2.0/thresh             
-        mushroom_profile = scale*mushroom_math(x,thresh,vf)        
-<<<<<<< HEAD
-        mushroom_profile += (1.0-scale)*mushroom_math(x,-thresh,vf)
-=======
-        mushroom_profile = (mushroom_profile +
-                            (1.0-scale)*mushroom_math(x,-thresh,vf)) 
->>>>>>> 57b905d1
+        scale = (delta+thresh)/2.0/thresh
+        mushroom_profile = (mushroom_math(x,thresh,vf) +
+                            (1.0-scale)*mushroom_math(x,-thresh,vf))
 
     try:
         # make the base connect with the profile
@@ -454,7 +432,6 @@
     """
     Polymer end-tethered to an interface in a solvent
     
-<<<<<<< HEAD
     Uses a numerical self-consistent field profile 
     [#Cosgrove]_ [#deVos]_ [#Sheridan]_
     
@@ -513,48 +490,11 @@
     
 ..  [#Sheridan] Sheridan, R. J., Beers, K. L., et. al (2014). Direct
         observation of "surface theta" conditons. {in prep}
-=======
-    :Parameters:
-
-    *z* | the SLD depth array
-    *chi* | solvent interaction parameter
-    *chi_s* | surface interaction parameter
-    *h_dry* | thickness of the neat polymer layer
-    *l_lat* | real length per lattice site
-    *mn* | Number average molecular weight
-    *m_lat* | real mass per lattice segment
-    *pdi* | Dispersity (Polydispersity index)
-    *thickness* | Slab thickness should be greater than the contour length
-            of the polymer
-    *interface* | should be zero
-    *material* | the polymer material
-    *solvent* | the solvent material
-    
-    Previous layer should not have roughness! Use a spline to simulate it. 
-    You can put this material in the "above" slot of Freelayer.
-    
-    According to [#Vincent], l_lat and m_lat should be calculated by the formulas
-    
-    l_lat = a**2 * m / l / p_l
-    m_lat = (a * m / l)**2 / p_l
-    
-    where l is the real polymer's bond length, m is the real segment mass,
-    and a is the proportionality constant between molecular weight and radius
-    of gyration at theta conditions. The lattice persistence is 
-    
-    p_l = 1/6*((1+1/Z)/(1-1/Z))
-    
-    with coordination number Z = 6 for a cubic lattice, p_l = .233.
->>>>>>> 57b905d1
 
 ..  [#Vincent] Vincent, B., Edwards, J., Emmett, S., & Croot, R. (1988). 
         Phase separation in dispersions of weakly-interacting particles in 
         solutions of non-adsorbing polymer. Colloids and Surfaces, 31, 267–298.
-<<<<<<< HEAD
-        doi:10.1016/0166-6622(88)80200-2    
-=======
         doi:10.1016/0166-6622(88)80200-2
->>>>>>> 57b905d1
 
     """
     
@@ -922,11 +862,6 @@
     
 def calc_phi_z(g_ta,g_free,g_z):
     return np.sum(g_ta*np.fliplr(g_free),axis=1)/g_z
-<<<<<<< HEAD
-
-from refl1d.calc_g_zs_cex import _calc_g_zs_inner
-=======
->>>>>>> 57b905d1
 
 def calc_g_zs(g_z,c_i,layers,segments):
     from refl1d.calc_g_zs_cex import _calc_g_zs_inner
@@ -988,13 +923,7 @@
     
     ni = np.arange(1,cutoff+1,dtype=np.float64)
     r = ni/nn
-<<<<<<< HEAD
     p_ni = exp(np.log(x/ni) - gammaln(x+1) + x*r*(np.log(x*r)/r-1))
-=======
-    p_ni = exp(
-                  np.log(x/ni) - gammaln(x+1) + x*r*(np.log(x*r)/r-1)
-                  )
->>>>>>> 57b905d1
     
     if any(p_ni>=1):
         raise SZerror('Schultz-Zimm calculation blew up')
