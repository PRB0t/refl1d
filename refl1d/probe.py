--- conflicted
+++ resolved
@@ -1587,15 +1587,9 @@
     TL = set()
     for x in xs:
         if x is not None:
-<<<<<<< HEAD
-            TL |= set(zip(x.T+x.theta_offset.value, x.dT, x.L, x.dL))
-    T, dT, L, dL = zip(*[item for item in TL])
-    T, dT, L, dL = [np.asarray(v) for v in (T, dT, L, dL)]
-=======
             TL |= set(zip(x.T+x.theta_offset.value, x.dT, x.L, x.dL, x.dQ))
     T, dT, L, dL, dQ = zip(*[item for item in TL])
     T, dT, L, dL, dQ = [np.asarray(v) for v in (T, dT, L, dL, dQ)]
->>>>>>> 4445e052
 
     # Convert to Q, dQ
     Q = TL2Q(T, L)
@@ -1646,7 +1640,6 @@
     show_resolution = None  # Default to Probe.show_resolution when None
     substrate = surface = None
     polarized = True
-<<<<<<< HEAD
     _xs_names = ["mm", "mp", "pm", "pp"]
     
     def __init__(self, xs: Optional[Tuple]=None,
@@ -1665,13 +1658,9 @@
         else:
             for index, xs_name in enumerate(self._xs_names):
                 setattr(self, xs_name, xs[index])
-=======
-    def __init__(self, xs=None, name=None, Aguide=BASE_GUIDE_ANGLE, H=0, oversampling=None):
-        self._xs = xs
-        self._theta_offsets = None
+
         self.oversampling = oversampling
         self.oversampling_seed = 1
->>>>>>> 4445e052
 
         self._theta_offsets = None
         if name is None and self.mm is not None:
