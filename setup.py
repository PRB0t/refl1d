--- conflicted
+++ resolved
@@ -48,19 +48,13 @@
          "contract_profile.cc",
          "convolve.c", "convolve_sampled.c",
     )
-<<<<<<< HEAD
 
-    sources = [os.path.join('refl1d','lib',f) for f in S]
-    module = Extension('refl1d.reflmodule', 
-                       sources=sources, 
-                       extra_compile_args=eca )
-=======
     Sdeps = ("erf.c","methods.h","rebin.h","rebin2D.h","reflcalc.h")
     sources = [os.path.join('refl1d','lib',f) for f in S]
     depends = [os.path.join('refl1d','lib',f) for f in Sdeps]
     module = Extension('refl1d.reflmodule',
-                       sources=sources, depends=depends)
->>>>>>> 8603e1d0
+                       sources=sources, depends=depends, 
+                       extra_compile_args=eca )
     return module
 
 from numpy import get_include
